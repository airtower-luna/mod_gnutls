--- conflicted
+++ resolved
@@ -104,9 +104,6 @@
 
 /* Server Configuration Record */
 typedef struct {
-<<<<<<< HEAD
-    /* x509 Certificate Structure */
-=======
     /* --- Configuration values --- */
 	/* Is the module enabled? */
     int enabled;
@@ -147,8 +144,7 @@
 
     /* --- Things initialized at _child_init --- */
 
-	/* x509 Certificate Structure */
->>>>>>> d04f7dac
+    /* x509 Certificate Structure */
     gnutls_certificate_credentials_t certs;
     /* x509 credentials for proxy connections */
     gnutls_certificate_credentials_t proxy_x509_creds;
